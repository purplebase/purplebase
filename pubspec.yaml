--- conflicted
+++ resolved
@@ -1,12 +1,7 @@
 name: purplebase
 description: A flexible Dart nostr library
-<<<<<<< HEAD
-version: 0.1.1
+version: 0.2.0
 repository: https://github.com/purplebase/purplebase
-=======
-version: 0.2.0
-repository: https://github.com/zapstore/purplebase
->>>>>>> cbe83420
 
 environment:
   sdk: ">=3.2.0 <4.0.0"
